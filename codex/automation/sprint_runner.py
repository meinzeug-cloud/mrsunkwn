--- conflicted
+++ resolved
@@ -21,13 +21,10 @@
         
         # 3. GENERATE CODE (MOST IMPORTANT PART!)
         for task in tasks:
-<<<<<<< HEAD
-            if task['type'] in ['feature', 'api', 'component', 'page', 'hook']:
-=======
+
             if task['type'] in ['feature', 'api', 'component', 'endpoint']:
                 self._generate_code(task)
             elif task['type'] in ['model', 'service']:
->>>>>>> fe7f0912
                 self._generate_code(task)
             elif task['type'] == 'bug':
                 self._fix_code(task)
@@ -46,21 +43,7 @@
     def _prioritize_tasks(self):
         '''Prioritize and return tasks'''
         print("📋 Prioritizing tasks...")
-<<<<<<< HEAD
-        # Return more comprehensive tasks for frontend sprint
-        if self.agent == 'FRONTEND_AGENT':
-            return [
-                {'title': 'User Profile Component', 'type': 'component', 'component_name': 'UserProfile'},
-                {'title': 'Loading Spinner Component', 'type': 'component', 'component_name': 'LoadingSpinner'},
-                {'title': 'Dashboard Page', 'type': 'page', 'page_name': 'Dashboard'},
-                {'title': 'Data Fetching Hook', 'type': 'hook', 'hook_name': 'useDataFetcher'}
-            ]
-        else:
-            return [
-                {'title': 'Sample Component', 'type': 'component', 'component_name': 'UserProfile'},
-                {'title': 'API Endpoint', 'type': 'api', 'endpoint': '/api/users'}
-            ]
-=======
+
         
         # For backend agent, prioritize API-related tasks
         backend_tasks = [
@@ -71,7 +54,7 @@
             {'title': 'Family Management Model', 'type': 'model', 'model_name': 'FamilyManagement'},
             {'title': 'Parental Control Service', 'type': 'service', 'service_name': 'ParentalControlService'},
         ]
->>>>>>> fe7f0912
+
         
         # Return subset based on sprint goals
         return backend_tasks[:3]  # Focus on first 3 tasks per sprint
